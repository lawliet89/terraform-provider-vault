package vault

import (
	"fmt"
	"io/ioutil"
	"log"
	"strings"

	"github.com/hashicorp/terraform/helper/logging"
	"github.com/hashicorp/terraform/helper/schema"
	"github.com/hashicorp/terraform/terraform"
	"github.com/hashicorp/vault/api"
	"github.com/mitchellh/go-homedir"
)

func Provider() terraform.ResourceProvider {
	return &schema.Provider{
		Schema: map[string]*schema.Schema{
			"address": &schema.Schema{
				Type:        schema.TypeString,
				Required:    true,
				DefaultFunc: schema.EnvDefaultFunc("VAULT_ADDR", nil),
				Description: "URL of the root of the target Vault server.",
			},
			"token": &schema.Schema{
				Type:        schema.TypeString,
				Required:    true,
				DefaultFunc: schema.EnvDefaultFunc("VAULT_TOKEN", ""),
				Description: "Token to use to authenticate to Vault.",
			},
			"ca_cert_file": &schema.Schema{
				Type:        schema.TypeString,
				Optional:    true,
				DefaultFunc: schema.EnvDefaultFunc("VAULT_CACERT", ""),
				Description: "Path to a CA certificate file to validate the server's certificate.",
			},
			"ca_cert_dir": &schema.Schema{
				Type:        schema.TypeString,
				Optional:    true,
				DefaultFunc: schema.EnvDefaultFunc("VAULT_CAPATH", ""),
				Description: "Path to directory containing CA certificate files to validate the server's certificate.",
			},
			"client_auth": &schema.Schema{
				Type:        schema.TypeList,
				Optional:    true,
				Description: "Client authentication credentials.",
				Elem: &schema.Resource{
					Schema: map[string]*schema.Schema{
						"cert_file": &schema.Schema{
							Type:        schema.TypeString,
							Required:    true,
							DefaultFunc: schema.EnvDefaultFunc("VAULT_CLIENT_CERT", ""),
							Description: "Path to a file containing the client certificate.",
						},
						"key_file": &schema.Schema{
							Type:        schema.TypeString,
							Required:    true,
							DefaultFunc: schema.EnvDefaultFunc("VAULT_CLIENT_KEY", ""),
							Description: "Path to a file containing the private key that the certificate was issued for.",
						},
					},
				},
			},
			"skip_tls_verify": &schema.Schema{
				Type:        schema.TypeBool,
				Optional:    true,
				DefaultFunc: schema.EnvDefaultFunc("VAULT_SKIP_VERIFY", ""),
				Description: "Set this to true only if the target Vault server is an insecure development instance.",
			},
			"max_lease_ttl_seconds": &schema.Schema{
				Type:     schema.TypeInt,
				Optional: true,

				// Default is 20min, which is intended to be enough time for
				// a reasonable Terraform run can complete but not
				// significantly longer, so that any leases are revoked shortly
				// after Terraform has finished running.
				DefaultFunc: schema.EnvDefaultFunc("TERRAFORM_VAULT_MAX_TTL", 1200),

				Description: "Maximum TTL for secret leases requested by this provider",
			},
		},

		ConfigureFunc: providerConfigure,

		DataSourcesMap: map[string]*schema.Resource{
			"vault_approle_auth_backend_role_id": approleAuthBackendRoleIDDataSource(),
			"vault_aws_access_credentials":       awsAccessCredentialsDataSource(),
			"vault_generic_secret":               genericSecretDataSource(),
		},

		ResourcesMap: map[string]*schema.Resource{
<<<<<<< HEAD
			"vault_auth_backend":   authBackendResource(),
			"vault_generic_secret": genericSecretResource(),
			"vault_policy":         policyResource(),
			"vault_mount":          mountResource(),
			"vault_token":          tokenResource(),
=======
			"vault_approle_auth_backend_login":          approleAuthBackendLoginResource(),
			"vault_approle_auth_backend_role":           approleAuthBackendRoleResource(),
			"vault_approle_auth_backend_role_secret_id": approleAuthBackendRoleSecretIDResource(),
			"vault_auth_backend":                        authBackendResource(),
			"vault_aws_auth_backend_cert":               awsAuthBackendCertResource(),
			"vault_aws_auth_backend_client":             awsAuthBackendClientResource(),
			"vault_aws_auth_backend_identity_whitelist": awsAuthBackendIdentityWhitelistResource(),
			"vault_aws_auth_backend_login":              awsAuthBackendLoginResource(),
			"vault_aws_auth_backend_role":               awsAuthBackendRoleResource(),
			"vault_aws_auth_backend_role_tag":           awsAuthBackendRoleTagResource(),
			"vault_aws_auth_backend_sts_role":           awsAuthBackendSTSRoleResource(),
			"vault_aws_secret_backend":                  awsSecretBackendResource(),
			"vault_aws_secret_backend_role":             awsSecretBackendRoleResource(),
			"vault_database_secret_backend_connection":  databaseSecretBackendConnectionResource(),
			"vault_database_secret_backend_role":        databaseSecretBackendRoleResource(),
			"vault_generic_secret":                      genericSecretResource(),
			"vault_okta_auth_backend":                   oktaAuthBackendResource(),
			"vault_okta_auth_backend_user":              oktaAuthBackendUserResource(),
			"vault_okta_auth_backend_group":             oktaAuthBackendGroupResource(),
			"vault_policy":                              policyResource(),
			"vault_mount":                               mountResource(),
>>>>>>> abc26f33
		},
	}
}

func providerConfigure(d *schema.ResourceData) (interface{}, error) {
	config := api.DefaultConfig()
	config.Address = d.Get("address").(string)

	clientAuthI := d.Get("client_auth").([]interface{})
	if len(clientAuthI) > 1 {
		return nil, fmt.Errorf("client_auth block may appear only once")
	}

	clientAuthCert := ""
	clientAuthKey := ""
	if len(clientAuthI) == 1 {
		clientAuth := clientAuthI[0].(map[string]interface{})
		clientAuthCert = clientAuth["cert_file"].(string)
		clientAuthKey = clientAuth["key_file"].(string)
	}

	err := config.ConfigureTLS(&api.TLSConfig{
		CACert:   d.Get("ca_cert_file").(string),
		CAPath:   d.Get("ca_cert_dir").(string),
		Insecure: d.Get("skip_tls_verify").(bool),

		ClientCert: clientAuthCert,
		ClientKey:  clientAuthKey,
	})
	if err != nil {
		return nil, fmt.Errorf("failed to configure TLS for Vault API: %s", err)
	}

	config.HttpClient.Transport = logging.NewTransport("Vault", config.HttpClient.Transport)

	client, err := api.NewClient(config)
	if err != nil {
		return nil, fmt.Errorf("failed to configure Vault API: %s", err)
	}

	token := d.Get("token").(string)
	if token == "" {
		// Use the vault CLI's token, if present.
		homePath, err := homedir.Dir()
		if err != nil {
			return nil, fmt.Errorf("Can't find home directory when looking for ~/.vault-token: %s", err)
		}
		tokenBytes, err := ioutil.ReadFile(homePath + "/.vault-token")
		if err != nil {
			return nil, fmt.Errorf("No vault token found: %s", err)
		}

		token = strings.TrimSpace(string(tokenBytes))
	}

	// In order to enforce our relatively-short lease TTL, we derive a
	// temporary child token that inherits all of the policies of the
	// token we were given but expires after max_lease_ttl_seconds.
	//
	// The intent here is that Terraform will need to re-fetch any
	// secrets on each run and so we limit the exposure risk of secrets
	// that end up stored in the Terraform state, assuming that they are
	// credentials that Vault is able to revoke.
	//
	// Caution is still required with state files since not all secrets
	// can explicitly be revoked, and this limited scope won't apply to
	// any secrets that are *written* by Terraform to Vault.

	client.SetToken(token)
	renewable := false
	childTokenLease, err := client.Auth().Token().Create(&api.TokenCreateRequest{
		DisplayName:    "terraform",
		TTL:            fmt.Sprintf("%ds", d.Get("max_lease_ttl_seconds").(int)),
		ExplicitMaxTTL: fmt.Sprintf("%ds", d.Get("max_lease_ttl_seconds").(int)),
		Renewable:      &renewable,
	})
	if err != nil {
		return nil, fmt.Errorf("failed to create limited child token: %s", err)
	}

	childToken := childTokenLease.Auth.ClientToken
	policies := childTokenLease.Auth.Policies

	log.Printf("[INFO] Using Vault token with the following policies: %s", strings.Join(policies, ", "))

	client.SetToken(childToken)

	return client, nil
}<|MERGE_RESOLUTION|>--- conflicted
+++ resolved
@@ -90,13 +90,6 @@
 		},
 
 		ResourcesMap: map[string]*schema.Resource{
-<<<<<<< HEAD
-			"vault_auth_backend":   authBackendResource(),
-			"vault_generic_secret": genericSecretResource(),
-			"vault_policy":         policyResource(),
-			"vault_mount":          mountResource(),
-			"vault_token":          tokenResource(),
-=======
 			"vault_approle_auth_backend_login":          approleAuthBackendLoginResource(),
 			"vault_approle_auth_backend_role":           approleAuthBackendRoleResource(),
 			"vault_approle_auth_backend_role_secret_id": approleAuthBackendRoleSecretIDResource(),
@@ -118,7 +111,7 @@
 			"vault_okta_auth_backend_group":             oktaAuthBackendGroupResource(),
 			"vault_policy":                              policyResource(),
 			"vault_mount":                               mountResource(),
->>>>>>> abc26f33
+			"vault_token":                               tokenResource(),
 		},
 	}
 }
