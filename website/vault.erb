<% wrap_layout :inner do %>
    <% content_for :sidebar do %>
        <div class="docs-sidebar hidden-print affix-top" role="complementary">
            <ul class="nav docs-sidenav">
                <li<%= sidebar_current("docs-home") %>>
                    <a href="/docs/providers/index.html">All Providers</a>
                </li>

                <li<%= sidebar_current("docs-vault-index") %>>
                    <a href="/docs/providers/vault/index.html">Vault Provider</a>
                </li>

                <li<%= sidebar_current("docs-vault-datasource") %>>
                <a href="#">Data Sources</a>
                    <ul class="nav nav-visible">

                        <li<%= sidebar_current("docs-vault-datasource-approle-auth-backend-role-id") %>>
                            <a href="/docs/providers/vault/d/approle_auth_backend_role_id.html">vault_approle_auth_backend_role_id</a>
                        </li>

                        <li<%= sidebar_current("docs-vault-datasource-aws-access-credentials") %>>
                            <a href="/docs/providers/vault/d/aws_access_credentials.html">vault_aws_access_credentials</a>
                        </li>

                        <li<%= sidebar_current("docs-vault-datasource-generic-secret") %>>
                            <a href="/docs/providers/vault/d/generic_secret.html">vault_generic_secret</a>
                        </li>

                        <li<%= sidebar_current("docs-vault-datasource-kubernetes-auth-backend-config") %>>
                            <a href="/docs/providers/vault/d/kubernetes_auth_backend_config.html">vault_kubernetes_auth_backend_config</a>
                        </li>

                        <li<%= sidebar_current("docs-vault-datasource-kubernetes-auth-backend-role") %>>
                            <a href="/docs/providers/vault/d/kubernetes_auth_backend_role.html">vault_kubernetes_auth_backend_role</a>
                        </li>

                    </ul>
                </li>

                <li<%= sidebar_current("docs-vault-resource") %>>
                    <a href="#">Resources</a>
                    <ul class="nav nav-visible">
                        <li<%= sidebar_current("docs-vault-resource-approle-auth-backend-role") %>>
                            <a href="/docs/providers/vault/r/approle_auth_backend_role.html">vault_approle_auth_backend_role</a>
                        </li>

                        <li<%= sidebar_current("docs-vault-resource-approle-auth-backend-login") %>>
                            <a href="/docs/providers/vault/r/approle_auth_backend_login.html">vault_approle_auth_backend_login</a>
                        </li>

                        <li<%= sidebar_current("docs-vault-resource-approle-auth-backend-role-secret-id") %>>
                            <a href="/docs/providers/vault/r/approle_auth_backend_role_secret_id.html">vault_approle_auth_backend_role_secret_id</a>
                        </li>

                        <li<%= sidebar_current("docs-vault-audit") %>>
                            <a href="/docs/providers/vault/r/audit.html">vault_audit</a>
                        </li>

                        <li<%= sidebar_current("docs-vault-resource-auth-backend") %>>
                            <a href="/docs/providers/vault/r/auth_backend.html">vault_auth_backend</a>
                        </li>

                        <li<%= sidebar_current("docs-vault-resource-aws-auth-backend-cert") %>>
                            <a href="/docs/providers/vault/r/aws_auth_backend_cert.html">vault_aws_auth_backend_cert</a>
                        </li>

                        <li<%= sidebar_current("docs-vault-resource-aws-auth-backend-client") %>>
                            <a href="/docs/providers/vault/r/aws_auth_backend_client.html">vault_aws_auth_backend_client</a>
                        </li>

                        <li<%= sidebar_current("docs-vault-resource-aws-auth-backend-identity-whitelist") %>>
                            <a href="/docs/providers/vault/r/aws_auth_backend_identity_whitelist.html">vault_aws_auth_backend_identity_whitelist</a>
                        </li>

                        <li<%= sidebar_current("docs-vault-resource-aws-auth-backend-login") %>>
                            <a href="/docs/providers/vault/r/aws_auth_backend_login.html">vault_aws_auth_backend_login</a>
                        </li>
                        <li<%= sidebar_current("docs-vault-resource-aws-auth-backend-role") %>>
                            <a href="/docs/providers/vault/r/aws_auth_backend_role.html">vault_aws_auth_backend_role</a>
                        </li>

                        <li<%= sidebar_current("docs-vault-resource-aws-auth-backend-role-tag") %>>
                            <a href="/docs/providers/vault/r/aws_auth_backend_role_tag.html">vault_aws_auth_backend_role_tag</a>
                        </li>

                        <li<%= sidebar_current("docs-vault-resource-aws-auth-backend-roletag-blacklist") %>>
                            <a href="/docs/providers/vault/r/aws_auth_backend_roletag_blacklist.html">vault_aws_auth_backend_roletag_blacklist</a>
                        </li>

                        <li<%= sidebar_current("docs-vault-resource-aws-auth-backend-sts-role") %>>
                          <a href="/docs/providers/vault/r/aws_auth_backend_sts_role.html">vault_aws_auth_backend_sts_role</a>
                        </li>

                        <li<%= sidebar_current("docs-vault-resource-aws-secret-backend") %>>
                            <a href="/docs/providers/vault/r/aws_secret_backend.html">vault_aws_secret_backend</a>
                        </li>

                        <li<%= sidebar_current("docs-vault-resource-aws-secret-backend-role") %>>
                            <a href="/docs/providers/vault/r/aws_secret_backend_role.html">vault_aws_secret_backend_role</a>
                        </li>

                        <li<%= sidebar_current("docs-vault-resource-azure-auth-backend-config") %>>
                            <a href="/docs/providers/vault/r/azure_auth_backend_config.html">vault_azure_auth_backend_config</a>
                        </li>

                        <li<%= sidebar_current("docs-vault-resource-azure-auth-backend-role") %>>
                            <a href="/docs/providers/vault/r/azure_auth_backend_role.html">vault_azure_auth_backend_role</a>
                        </li>

                        <li<%= sidebar_current("docs-vault-resource-cert-auth-backend-role") %>>
                            <a href="/docs/providers/vault/r/cert_auth_backend_role.html">vault_cert_auth_backend_role</a>
                        </li>

                        <li<%= sidebar_current("docs-vault-resource-consul-secret-backend") %>>
                            <a href="/docs/providers/vault/r/consul_secret_backend.html">vault_consul_secret_backend</a>
                        </li>

                        <li<%= sidebar_current("docs-vault-resource-database-secret-backend-connection") %>>
                            <a href="/docs/providers/vault/r/database_secret_backend_connection.html">vault_database_secret_backend_connection</a>
                        </li>

                        <li<%= sidebar_current("docs-vault-resource-database-secret-backend-role") %>>
                            <a href="/docs/providers/vault/r/database_secret_backend_role.html">vault_database_secret_backend_role</a>
                        </li>

                        <li<%= sidebar_current("docs-vault-resource-gcp-auth-backend-role") %>>
                            <a href="/docs/providers/vault/r/gcp_auth_backend_role.html">vault_gcp_auth_backend_role</a>
                        </li>

<<<<<<< HEAD
                        <li<%= sidebar_current("docs-vault-resource-generic-endpoint") %>>
                            <a href="/docs/providers/vault/r/generic_endpoint.html">vault_generic_endpoint</a>
                        </li>
=======
                        <li<%= sidebar_current("docs-vault-resource-gcp-secret-backend") %>>
                            <a href="/docs/providers/vault/r/gcp_secret_backend.html">vault_gcp_secret_backend</a>
                        </li>

>>>>>>> 5587af70
                        <li<%= sidebar_current("docs-vault-resource-generic-secret") %>>
                            <a href="/docs/providers/vault/r/generic_secret.html">vault_generic_secret</a>
                        </li>

                        <li<%= sidebar_current("docs-vault-resource-github-auth-backend") %>>
                            <a href="/docs/providers/vault/r/github_auth_backend.html">vault_github_auth_backend</a>
                        </li>
                        
                        <li<%= sidebar_current("docs-vault-resource-github-team") %>>
                            <a href="/docs/providers/vault/r/github_team.html">vault_github_team</a>
                        </li>
                        
                        <li<%= sidebar_current("docs-vault-resource-github-user") %>>
                            <a href="/docs/providers/vault/r/github_user.html">vault_github_user</a>
                        </li>                        
                          
                        <li<%= sidebar_current("docs-vault-resource-identity-entity") %>>
                            <a href="/docs/providers/vault/r/identity_entity.html">vault_identity_entity</a>
                        </li>

                        <li<%= sidebar_current("docs-vault-resource-identity-entity-alias") %>>
                            <a href="/docs/providers/vault/r/identity_entity_alias.html">vault_identity_entity_alias</a>
                        </li>

                        <li<%= sidebar_current("docs-vault-resource-identity-group") %>>
                            <a href="/docs/providers/vault/r/identity_group.html">vault_identity_group</a>
                        </li>

                        <li<%= sidebar_current("docs-vault-resource-identity-group-alias") %>>
                            <a href="/docs/providers/vault/r/identity_group_alias.html">vault_identity_group_alias</a>
                        </li>

                        <li<%= sidebar_current("docs-vault-resource-jwt-auth-backend") %>>
                            <a href="/docs/providers/vault/r/jwt_auth_backend.html">vault_jwt_auth_backend</a>
                        </li>
                      
                        <li<%= sidebar_current("docs-vault-resource-jwt-auth-backend-role") %>>
                            <a href="/docs/providers/vault/r/jwt_auth_backend_role.html">vault_jwt_auth_backend_role</a>
                        </li>

                        <li<%= sidebar_current("docs-vault-resource-kubernetes-auth-backend-config") %>>
                            <a href="/docs/providers/vault/r/kubernetes_auth_backend_config.html">vault_kubernetes_auth_backend_config</a>
                        </li>

                        <li<%= sidebar_current("docs-vault-resource-kubernetes-auth-backend-role") %>>
                            <a href="/docs/providers/vault/r/kubernetes_auth_backend_role.html">vault_kubernetes_auth_backend_role</a>
                        </li>

                        <li<%= sidebar_current("docs-vault-resource-ldap-auth-backend") %>>
                            <a href="/docs/providers/vault/r/ldap_auth_backend.html">vault_ldap_auth_backend</a>
                        </li>

                        <li<%= sidebar_current("docs-vault-resource-ldap-auth-backend-user") %>>
                            <a href="/docs/providers/vault/r/ldap_auth_backend_user.html">vault_ldap_auth_backend_user</a>
                        </li>

                        <li<%= sidebar_current("docs-vault-resource-ldap-auth-backend-group") %>>
                            <a href="/docs/providers/vault/r/ldap_auth_backend_group.html">vault_ldap_auth_backend_group</a>
                        </li>

                        <li<%= sidebar_current("docs-vault-resource-mount") %>>
                            <a href="/docs/providers/vault/r/mount.html">vault_mount</a>
                        </li>

                        <li<%= sidebar_current("docs-vault-resource-okta-auth-backend") %>>
                            <a href="/docs/providers/vault/r/okta_auth_backend.html">vault_okta_auth_backend</a>
                        </li>

                        <li<%= sidebar_current("docs-vault-resource-okta-auth-backend-group") %>>
                            <a href="/docs/providers/vault/r/okta_auth_backend_group.html">vault_okta_auth_backend_group</a>
                        </li>

                        <li<%= sidebar_current("docs-vault-resource-okta-auth-backend-user") %>>
                            <a href="/docs/providers/vault/r/okta_auth_backend_user.html">vault_okta_auth_backend_user</a>
                        </li>

                        <li<%= sidebar_current("docs-vault-resource-pki-secret-backend") %>>
                            <a href="/docs/providers/vault/r/pki_secret_backend.html">vault_pki_secret_backend</a>
                        </li>

                        <li<%= sidebar_current("docs-vault-resource-pki-secret-backend-cert") %>>
                            <a href="/docs/providers/vault/r/pki_secret_backend_cert.html">vault_pki_secret_backend_cert</a>
                        </li>

                        <li<%= sidebar_current("docs-vault-resource-pki-secret-backend-config-ca") %>>
                            <a href="/docs/providers/vault/r/pki_secret_backend_config_ca.html">vault_pki_secret_backend_config_ca</a>
                        </li>

                        <li<%= sidebar_current("docs-vault-resource-pki-secret-backend-intermediate-cert-request") %>>
                            <a href="/docs/providers/vault/r/pki_secret_backend_intermediate_cert_request.html">vault_pki_secret_backend_intermediate_cert_request</a>
                        </li>

                        <li<%= sidebar_current("docs-vault-resource-pki-secret-backend-intermediate-set-signed") %>>
                            <a href="/docs/providers/vault/r/pki_secret_backend_intermediate_set_signed.html">vault_pki_secret_backend_intermediate_set_signed</a>
                        </li>

                        <li<%= sidebar_current("docs-vault-resource-pki-secret-backend-role") %>>
                            <a href="/docs/providers/vault/r/pki_secret_backend_role.html">vault_pki_secret_backend_role</a>
                        </li>

                        <li<%= sidebar_current("docs-vault-resource-pki-secret-backend-root-cert") %>>
                            <a href="/docs/providers/vault/r/pki_secret_backend_root_cert.html">vault_pki_secret_backend_root_cert</a>
                        </li>

                        <li<%= sidebar_current("docs-vault-resource-pki-secret-backend-root-sign-intermediate") %>>
                            <a href="/docs/providers/vault/r/pki_secret_backend_root_sign_intermediate.html">vault_pki_secret_backend_root_sign_intermediate</a>
                        </li>

                        <li<%= sidebar_current("docs-vault-resource-pki-secret-backend-sign") %>>
                            <a href="/docs/providers/vault/r/pki_secret_backend_sign.html">vault_pki_secret_backend_sign</a>
                        </li>

                        <li<%= sidebar_current("docs-vault-resource-policy") %>>
                            <a href="/docs/providers/vault/r/policy.html">vault_policy</a>
                        </li>

                        <li<%= sidebar_current("docs-vault-resource-egp-policy") %>>
                            <a href="/docs/providers/vault/r/egp_policy.html">vault_egp_policy</a>
                        </li>

                        <li<%= sidebar_current("docs-vault-resource-rgp-policy") %>>
                            <a href="/docs/providers/vault/r/rgp_policy.html">vault_rgp_policy</a>
                        </li>

                        <li<%= sidebar_current("docs-vault-resource-token-auth-backend-role") %>>
                            <a href="/docs/providers/vault/r/token_auth_backend_role.html">vault_token_auth_backend_role</a>
                        </li>

                        <li<%= sidebar_current("docs-vault-resource-ssh-secret-backend-ca") %>>
                            <a href="/docs/providers/vault/r/ssh_secret_backend_ca.html">vault_ssh_secret_backend_ca</a>
                        </li>

                        <li<%= sidebar_current("docs-vault-resource-ssh-secret-backend-role") %>>
                            <a href="/docs/providers/vault/r/ssh_secret_backend_role.html">ssh_secret_backend_role</a>
                        </li>

                        <li<%= sidebar_current("docs-vault-resource-rabbitmq-secret-backend") %>>
                            <a href="/docs/providers/vault/r/rabbitmq_secret_backend.html">vault_rabbitmq_secret_backend</a>
                        </li>

                        <li<%= sidebar_current("docs-vault-resource-rabbitmq-secret-backend-role") %>>
                            <a href="/docs/providers/vault/r/rabbitmq_secret_backend_role.html">vault_rabbitmq_secret_backend_role</a>
                        </li>

                    </ul>
                </li>

            </ul>
        </div>
    <% end %>

    <%= yield %>
<% end %><|MERGE_RESOLUTION|>--- conflicted
+++ resolved
@@ -127,16 +127,14 @@
                             <a href="/docs/providers/vault/r/gcp_auth_backend_role.html">vault_gcp_auth_backend_role</a>
                         </li>
 
-<<<<<<< HEAD
                         <li<%= sidebar_current("docs-vault-resource-generic-endpoint") %>>
                             <a href="/docs/providers/vault/r/generic_endpoint.html">vault_generic_endpoint</a>
                         </li>
-=======
+
                         <li<%= sidebar_current("docs-vault-resource-gcp-secret-backend") %>>
                             <a href="/docs/providers/vault/r/gcp_secret_backend.html">vault_gcp_secret_backend</a>
                         </li>
 
->>>>>>> 5587af70
                         <li<%= sidebar_current("docs-vault-resource-generic-secret") %>>
                             <a href="/docs/providers/vault/r/generic_secret.html">vault_generic_secret</a>
                         </li>
